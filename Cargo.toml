--- conflicted
+++ resolved
@@ -1,12 +1,4 @@
 [package]
-<<<<<<< HEAD
-=======
-name = "atomecs"
-description = "An data-oriented simulation package for cold atom experiments."
-homepage = "https://github.com/TeamAtomECS/AtomECS"
-repository = "https://github.com/TeamAtomECS/AtomECS"
-version = "0.7.1"
->>>>>>> 5e238ce3
 authors = ["Pi-sun <37469116+Pi-sun@users.noreply.github.com>", "ElliotB256 <7041164+ElliotB256@users.noreply.github.com>"]
 description = "An data-oriented simulation package for cold atom experiments."
 edition = "2018"
@@ -16,7 +8,7 @@
 name = "atomecs"
 readme = "README.md"
 repository = "https://github.com/TeamAtomECS/AtomECS"
-version = "0.6.0"
+version = "0.7.1"
 
 [dependencies]
 atomecs-derive = "0.1.0"
@@ -42,13 +34,6 @@
 criterion = "0.3"
 gnuplot = "0.0.37"
 
-<<<<<<< HEAD
-[[bench]]
-harness = false
-name = "rate_calculation"
-
-=======
->>>>>>> 5e238ce3
 [profile.release]
 codegen-units = 16
 debug = true
