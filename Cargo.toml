[package]
authors = ["Pi-sun <37469116+Pi-sun@users.noreply.github.com>", "ElliotB256 <7041164+ElliotB256@users.noreply.github.com>"]
description = "An data-oriented simulation package for cold atom experiments."
edition = "2018"
homepage = "https://github.com/TeamAtomECS/AtomECS"
keywords = ["physics", "cold-atoms", "amop", "laser-cooling", "ecs"]
license = "GPL-3.0-or-later"
name = "atomecs"
readme = "README.md"
repository = "https://github.com/TeamAtomECS/AtomECS"
version = "0.7.1"

[dependencies]
atomecs-derive = "0.1.0"
rayon = "1.5.0"
# specs={ version="0.17.0", features=["rayon"] }
assert_approx_eq = "1.1.0"
nalgebra = { version = "^0.31.0", features = ["serde-serialize"] }
csv = "1.1"
byteorder = "1.3.2"
multimap = "0.8.2"
<<<<<<< HEAD
rand = "0.8.3"
rand_distr = "0.4.0"
serde = {version = "1.0", features = ["derive"]}
=======
>>>>>>> 49872b53
hashbrown = { version = "^0.12.1", features = ["rayon"] }
serde_arrays = "0.1.0"
serde_json = "1.0"
serde_yaml = "0.8.9"
# specs = {git = "https://github.com/minghuaw/specs", branch = "u32max_hibitset", features = ["rayon"]}
specs = {git = "https://gitee.com/minghuaw/specs", branch = "u32max_hibitset", features = ["rayon"]}
specs-derive = "0.4.1"

[dev-dependencies]
criterion = "0.3"
gnuplot = "0.0.37"

[profile.release]
codegen-units = 16
debug = true
debug-assertions = false
incremental = false
lto = false
opt-level = 3
overflow-checks = false
panic = 'unwind'
rpath = false<|MERGE_RESOLUTION|>--- conflicted
+++ resolved
@@ -19,12 +19,6 @@
 csv = "1.1"
 byteorder = "1.3.2"
 multimap = "0.8.2"
-<<<<<<< HEAD
-rand = "0.8.3"
-rand_distr = "0.4.0"
-serde = {version = "1.0", features = ["derive"]}
-=======
->>>>>>> 49872b53
 hashbrown = { version = "^0.12.1", features = ["rayon"] }
 serde_arrays = "0.1.0"
 serde_json = "1.0"
