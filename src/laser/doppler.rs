--- conflicted
+++ resolved
@@ -1,21 +1,12 @@
 //! Calculations of the Doppler shift.
 extern crate rayon;
-<<<<<<< HEAD
-extern crate serde;
-extern crate specs;
-=======
 
 use specs::prelude::*;
->>>>>>> d9a14bab
 
 use super::cooling::{CoolingLight, CoolingLightIndex};
 use super::gaussian::GaussianBeam;
 use crate::atom::Velocity;
-<<<<<<< HEAD
 use serde::Serialize;
-use specs::{Component, Join, ReadStorage, System, VecStorage, WriteStorage};
-=======
->>>>>>> d9a14bab
 
 const LASER_CACHE_SIZE: usize = 16;
 
