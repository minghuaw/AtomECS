--- conflicted
+++ resolved
@@ -59,16 +59,6 @@
 mod tests {
     use super::*;
 
-<<<<<<< HEAD
-    #[test]
-    fn test_minimum_distance_line_point() {
-        let pos = Vector3::new(1., 1., 1.);
-        let centre = Vector3::new(0., 1., 1.);
-        let dir = Vector3::new(1., 2., 2.);
-        let (distance, _) = get_minimum_distance_line_point(&pos, &centre, &dir);
-        assert!(distance > 0.942, "{}", distance < 0.943);
-    }
-=======
 	#[test]
 	fn test_minimum_distance_line_point() {
 		let pos = Vector3::new(1., 1., 1.);
@@ -77,5 +67,4 @@
 		let (distance, _) = get_minimum_distance_line_point(&pos, &centre, &dir);
 		assert!(distance > 0.942 && distance < 0.943);
 	}
->>>>>>> 41a9de94
 }