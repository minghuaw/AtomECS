--- conflicted
+++ resolved
@@ -5,20 +5,10 @@
 use lib::atom::{Atom, Force, Mass, Position, Velocity};
 use lib::initiate::NewlyCreated;
 use lib::integrator::Timestep;
-<<<<<<< HEAD
-use lib::magnetic::force::MagneticDipole;
-use lib::magnetic::quadrupole::QuadrupoleField3D;
-use lib::magnetic::MagneticTrapPlugin;
-use lib::simulation::SimulationBuilder;
-use rand_distr::{Distribution, Normal};
-
-use lib::output::file::FileOutputPlugin;
-=======
 use lib::losses::{ApplyOneBodyLossOption, ApplyOneBodyLossSystem, LossCoefficients};
 use lib::magnetic::force::{ApplyMagneticForceSystem, MagneticDipole};
 use lib::magnetic::quadrupole::QuadrupoleField3D;
 use lib::output::file;
->>>>>>> 41a9de94
 use lib::output::file::Text;
 use nalgebra::Vector3;
 use rand_distr::{Distribution, Normal};
@@ -28,22 +18,6 @@
 fn main() {
     let now = Instant::now();
 
-<<<<<<< HEAD
-    let mut sim_builder = SimulationBuilder::default();
-    sim_builder.add_plugin(FileOutputPlugin::<Position, Text, Atom>::new(
-        "pos.txt".to_string(),
-        100,
-    ));
-    sim_builder.add_plugin(FileOutputPlugin::<Velocity, Text, Atom>::new(
-        "vel.txt".to_string(),
-        100,
-    ));
-    // Add magnetics systems (todo: as plugin)
-    sim_builder.world.register::<NewlyCreated>();
-    sim_builder.add_plugin(MagneticTrapPlugin);
-
-    let mut sim = sim_builder.build();
-=======
     // Create the simulation world and builder for the ECS dispatcher.
     let mut world = World::new();
     ecs::register_components(&mut world);
@@ -78,7 +52,6 @@
 
     let mut dispatcher = builder.build();
     dispatcher.setup(&mut world);
->>>>>>> 41a9de94
 
     // Create magnetic field.
     sim.world
@@ -124,20 +97,12 @@
     });
 
     // Define timestep
-<<<<<<< HEAD
-    sim.world.insert(Timestep { delta: 1.0e-5 });
-
-    // Run the simulation for a number of steps.
-    for _i in 0..10000 {
-        sim.step();
-=======
     world.insert(Timestep { delta: 5.0e-5 });
 
     // Run the simulation for a number of steps.
     for _i in 0..20000 {
         dispatcher.dispatch(&mut world);
         world.maintain();
->>>>>>> 41a9de94
     }
 
     println!("Simulation completed in {} ms.", now.elapsed().as_millis());
