--- conflicted
+++ resolved
@@ -35,32 +35,18 @@
 
     // Configure simulation output.
     builder = builder.with(
-        file::new::<Position, Text, Atom>("pos.txt".to_string(), 100),
+        file::new::<Position, Text>("pos.txt".to_string(), 100),
         "",
         &[],
     );
     builder = builder.with(
-        file::new::<Velocity, Text, Atom>("vel.txt".to_string(), 100),
+        file::new::<Velocity, Text>("vel.txt".to_string(), 100),
         "",
         &[],
     );
 
     builder = builder.with(
-<<<<<<< HEAD
-        file::new::<lib::atom::Force, SerdeJson, Atom>("force.txt".to_string(), 100),
-=======
         file::new_with_filter::<lib::atom::Force, SerdeJson, Atom>("force.txt".to_string(), 100),
-        "",
-        &[INTEGRATE_VELOCITY_SYSTEM_NAME],
-    );
-
-    builder = builder.with(
-        file::new_with_filter::<
-            lib::laser::gaussian::GaussianBeam,
-            SerdeJson,
-            lib::laser::cooling::CoolingLight,
-        >("gaussian.txt".to_string(), 100),
->>>>>>> 6b5d70a5
         "",
         &[INTEGRATE_VELOCITY_SYSTEM_NAME],
     );
